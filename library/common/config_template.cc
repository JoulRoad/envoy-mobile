/**
 * Templated default configuration
 */
const char* config_template = R"(
static_resources:
  listeners:
  - name: base_api_listener
    address:
      socket_address:
        protocol: TCP
        address: 0.0.0.0
        port_value: 10000
    api_listener:
      api_listener:
        "@type": type.googleapis.com/envoy.config.filter.network.http_connection_manager.v2.HttpConnectionManager
        stat_prefix: hcm
        route_config:
          name: api_router
          virtual_hosts:
            - name: api
              domains:
                - "*"
              routes:
                - match:
                    prefix: "/"
                  route:
                    cluster: dynamic_forward_proxy_cluster
        http_filters:
          - name: envoy.filters.http.dynamic_forward_proxy
            config:
              dns_cache_config:
                name: dynamic_forward_proxy_cache_config
                dns_lookup_family: V4_ONLY
          - name: envoy.router
            typed_config:
              "@type": type.googleapis.com/envoy.config.filter.http.router.v2.Router
  clusters:
  - name: base # Note: the direct API depends on the existence of a cluster with this name.
    connect_timeout: {{ connect_timeout_seconds }}s
    dns_refresh_rate: {{ dns_refresh_rate_seconds }}s
    http2_protocol_options: {}
    lb_policy: ROUND_ROBIN
    load_assignment:
      cluster_name: base
      endpoints: &base_endpoints
        - lb_endpoints:
            - endpoint:
                address:
                  socket_address: {address: {{ domain }}, port_value: 443}
<<<<<<< HEAD
    tls_context: &base_tls_context
      common_tls_context: &base_common_tls_context
        validation_context:
          trusted_ca:
            inline_string: |
)"
#include "certificates.inc"
                              R"(
          verify_subject_alt_name:
            - {{ domain }}
      sni: {{ domain }}
=======
    transport_socket: &base_transport_socket
      name: envoy.transport_sockets.tls
      typed_config:
        "@type": type.googleapis.com/envoy.extensions.transport_sockets.tls.v3alpha.UpstreamTlsContext
        common_tls_context:
          validation_context:
            trusted_ca:
              inline_string: |
)"
#include "certificates.inc"
                              R"(
        sni: {{ domain }}
>>>>>>> bceee99f
    type: LOGICAL_DNS
    upstream_connection_options: &upstream_opts
      tcp_keepalive:
        keepalive_interval: 10
        keepalive_probes: 1
        keepalive_time: 5
  - name: base_wlan # Note: the direct API depends on the existence of a cluster with this name.
    connect_timeout: {{ connect_timeout_seconds }}s
    dns_refresh_rate: {{ dns_refresh_rate_seconds }}s
    http2_protocol_options: {}
    lb_policy: ROUND_ROBIN
    load_assignment:
      cluster_name: base_wlan
      endpoints: *base_endpoints
    transport_socket: *base_transport_socket
    type: LOGICAL_DNS
    upstream_connection_options: *upstream_opts
  - name: base_wwan # Note: the direct API depends on the existence of a cluster with this name.
    connect_timeout: {{ connect_timeout_seconds }}s
    dns_refresh_rate: {{ dns_refresh_rate_seconds }}s
    http2_protocol_options: {}
    lb_policy: ROUND_ROBIN
    load_assignment:
      cluster_name: base_wwan
      endpoints: *base_endpoints
    transport_socket: *base_transport_socket
    type: LOGICAL_DNS
<<<<<<< HEAD
  - name: dynamic_forward_proxy_cluster
    connect_timeout: 1s
    lb_policy: CLUSTER_PROVIDED
    cluster_type:
      name: envoy.clusters.dynamic_forward_proxy
      typed_config:
        "@type": type.googleapis.com/envoy.config.cluster.dynamic_forward_proxy.v2alpha.ClusterConfig
        dns_cache_config:
          name: dynamic_forward_proxy_cache_config
          dns_lookup_family: V4_ONLY
    transport_socket:
      name: envoy.transport_sockets.tls
      typed_config:
        "@type": type.googleapis.com/envoy.api.v2.auth.UpstreamTlsContext
        common_tls_context: *base_common_tls_context
=======
    upstream_connection_options: *upstream_opts
>>>>>>> bceee99f
  - name: stats
    connect_timeout: {{ connect_timeout_seconds }}s
    dns_refresh_rate: {{ dns_refresh_rate_seconds }}s
    http2_protocol_options: {}
    lb_policy: ROUND_ROBIN
    load_assignment:
      cluster_name: stats
      endpoints:
        - lb_endpoints:
            - endpoint:
                address:
                  socket_address: {address: {{ stats_domain }}, port_value: 443}
    transport_socket: *base_transport_socket
    type: LOGICAL_DNS
stats_flush_interval: {{ stats_flush_interval_seconds }}s
stats_sinks:
  - name: envoy.metrics_service
    typed_config:
      "@type": type.googleapis.com/envoy.config.metrics.v3alpha.MetricsServiceConfig
      grpc_service:
        envoy_grpc:
          cluster_name: stats
stats_config:
  stats_matcher:
    inclusion_list:
      patterns:
        - safe_regex:
            google_re2: {}
            regex: 'cluster\.[\w]+?\.upstream_rq_total'
        - safe_regex:
            google_re2: {}
            regex: 'cluster\.[\w]+?\.upstream_cx_active'
        - safe_regex:
            google_re2: {}
            regex: 'cluster\.[\w]+?\.upstream_rq_time'
watchdog:
  megamiss_timeout: 60s
  miss_timeout: 60s
node:
  metadata:
    os: {{ device_os }}
)";<|MERGE_RESOLUTION|>--- conflicted
+++ resolved
@@ -47,19 +47,6 @@
             - endpoint:
                 address:
                   socket_address: {address: {{ domain }}, port_value: 443}
-<<<<<<< HEAD
-    tls_context: &base_tls_context
-      common_tls_context: &base_common_tls_context
-        validation_context:
-          trusted_ca:
-            inline_string: |
-)"
-#include "certificates.inc"
-                              R"(
-          verify_subject_alt_name:
-            - {{ domain }}
-      sni: {{ domain }}
-=======
     transport_socket: &base_transport_socket
       name: envoy.transport_sockets.tls
       typed_config:
@@ -72,7 +59,6 @@
 #include "certificates.inc"
                               R"(
         sni: {{ domain }}
->>>>>>> bceee99f
     type: LOGICAL_DNS
     upstream_connection_options: &upstream_opts
       tcp_keepalive:
@@ -99,8 +85,8 @@
       cluster_name: base_wwan
       endpoints: *base_endpoints
     transport_socket: *base_transport_socket
+    upstream_connection_options: *upstream_opts
     type: LOGICAL_DNS
-<<<<<<< HEAD
   - name: dynamic_forward_proxy_cluster
     connect_timeout: 1s
     lb_policy: CLUSTER_PROVIDED
@@ -111,14 +97,8 @@
         dns_cache_config:
           name: dynamic_forward_proxy_cache_config
           dns_lookup_family: V4_ONLY
-    transport_socket:
-      name: envoy.transport_sockets.tls
-      typed_config:
-        "@type": type.googleapis.com/envoy.api.v2.auth.UpstreamTlsContext
-        common_tls_context: *base_common_tls_context
-=======
+    transport_socket: *base_transport_socket
     upstream_connection_options: *upstream_opts
->>>>>>> bceee99f
   - name: stats
     connect_timeout: {{ connect_timeout_seconds }}s
     dns_refresh_rate: {{ dns_refresh_rate_seconds }}s
